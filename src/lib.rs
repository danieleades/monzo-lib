#![deny(
    clippy::all,
    missing_debug_implementations,
    missing_copy_implementations,
    missing_docs,
    clippy::cargo
)]
#![warn(clippy::pedantic)]
#![warn(clippy::nursery)]
#![allow(clippy::missing_errors_doc)]
<<<<<<< HEAD
#![feature(impl_trait_in_assoc_type)]

//! A Monzo client in pure rust.
//!
//! It's ergonomic, strongly-typed, and asynchronous.
//!
//!
//! In order to use this client, you will first need to get an access token and/or refresh token for the Monzo API (see [the docs](https://docs.monzo.com/))
//!
//! ## Usage
//! ```no_run
//! use monzo::Client;
//!
//! #[tokio::main]
//! async fn main() -> monzo::Result<()> {
//!     // You can create a simple monzo client using only an access token
//!     let quick_client = Client::new("ACCESS_TOKEN");
//!
//!     // get a list of accounts
//!     let accounts = quick_client.accounts().await?;
//!
//!     // get the id of one of the accounts
//!     let account_id = &accounts[0].id;
//!
//!     // get the balance of that account
//!     let balance = quick_client.balance(account_id).await?;
//!
//!     // If you have a refresh token and client credentials
//!     // you can create or upgrade a client which is capable
//!     // of refreshing its own access token.
//!     let mut refreshable_client =
//!         quick_client.with_refresh_tokens("CLIENT_ID", "CLIENT_SECRET", "REFRESH_TOKEN");
//!
//!     refreshable_client.refresh_auth().await?;
//!
//!     Ok(())
//! }
//! ```

#[cfg(doctest)]
doc_comment::doctest!("../README.md");
=======
#![doc = include_str!("../README.md")]
>>>>>>> 3de97db1

mod client;
#[doc(inline)]
pub use client::Client;
mod endpoints;
#[doc(inline)]
pub use endpoints::accounts::{Account, Owner};
pub use endpoints::{
    accounts, balance::Balance, feed_items, pots::Pot, transactions, transactions::Transaction,
    who_am_i::Response as WhoAmI,
};
mod error;
pub use client::inner as inner_client;
pub use error::Error;

/// Result type for all methods in this crate which can fail.
pub type Result<T> = std::result::Result<T, Error>;<|MERGE_RESOLUTION|>--- conflicted
+++ resolved
@@ -8,51 +8,8 @@
 #![warn(clippy::pedantic)]
 #![warn(clippy::nursery)]
 #![allow(clippy::missing_errors_doc)]
-<<<<<<< HEAD
-#![feature(impl_trait_in_assoc_type)]
 
-//! A Monzo client in pure rust.
-//!
-//! It's ergonomic, strongly-typed, and asynchronous.
-//!
-//!
-//! In order to use this client, you will first need to get an access token and/or refresh token for the Monzo API (see [the docs](https://docs.monzo.com/))
-//!
-//! ## Usage
-//! ```no_run
-//! use monzo::Client;
-//!
-//! #[tokio::main]
-//! async fn main() -> monzo::Result<()> {
-//!     // You can create a simple monzo client using only an access token
-//!     let quick_client = Client::new("ACCESS_TOKEN");
-//!
-//!     // get a list of accounts
-//!     let accounts = quick_client.accounts().await?;
-//!
-//!     // get the id of one of the accounts
-//!     let account_id = &accounts[0].id;
-//!
-//!     // get the balance of that account
-//!     let balance = quick_client.balance(account_id).await?;
-//!
-//!     // If you have a refresh token and client credentials
-//!     // you can create or upgrade a client which is capable
-//!     // of refreshing its own access token.
-//!     let mut refreshable_client =
-//!         quick_client.with_refresh_tokens("CLIENT_ID", "CLIENT_SECRET", "REFRESH_TOKEN");
-//!
-//!     refreshable_client.refresh_auth().await?;
-//!
-//!     Ok(())
-//! }
-//! ```
-
-#[cfg(doctest)]
-doc_comment::doctest!("../README.md");
-=======
 #![doc = include_str!("../README.md")]
->>>>>>> 3de97db1
 
 mod client;
 #[doc(inline)]
